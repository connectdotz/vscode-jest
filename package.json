--- conflicted
+++ resolved
@@ -51,13 +51,8 @@
           "default": true
         },
         "jest.pathToJest": {
-<<<<<<< HEAD
           "description":
             "The path to the Jest binary, or an npm command to run tests prefixed with `--` e.g. `npm test --`",
-          "title": "The path to the Jest binary, or an npm command to run tests prefixed with `--` e.g. `npm test --`",
-=======
-          "description": "The path to the Jest binary, or an npm command to run tests prefixed with `--` e.g. `npm test --`",
->>>>>>> ca2e85ab
           "type": "string",
           "default": "node_modules/.bin/jest"
         },
