jest.unmock('../src/helpers')
jest.unmock('../src/Settings')

const mockExistsSync = jest.fn()
const mockReadFileSync = jest.fn()
jest.mock('fs', () => ({
  existsSync: mockExistsSync,
  readFileSync: mockReadFileSync,
}))

const mockPlatform = jest.fn()
jest.mock('os', () => ({ platform: mockPlatform }))

const mockJoin = jest.fn()
const mockNormalize = jest.fn()
jest.mock('path', () => ({
  join: mockJoin,
  normalize: mockNormalize,
}))

<<<<<<< HEAD
import { isCreateReactAppTestCommand, pathToJest, pathToJestPackageJSON, nodeBinExtension } from '../src/helpers'
=======
import { isCreateReactAppTestCommand, pathToJest, pathToJestPackageJSON, cleanAnsi } from '../src/helpers'
>>>>>>> 21caea1e
import * as path from 'path'

// Manually (forcefully) set the executable's file extension to test its addition independendly of the operating system.
;(nodeBinExtension as string) = '.TEST'

describe('ModuleHelpers', () => {
  describe('nodeBinExtension', () => {
    // Since `nodeBinExtension` is a variable, we have to reload the module in order to re-evaluate it.
    it('should return an empty string on Linux', () => {
      jest.resetModules()
      mockPlatform.mockReturnValueOnce('linux')
      expect(require('../src/helpers').nodeBinExtension).toBe('')
    })

    it('should equal ".cmd" on Windows', () => {
      jest.resetModules()
      mockPlatform.mockReturnValueOnce('win32')
      expect(require('../src/helpers').nodeBinExtension).toBe('.cmd')
    })
  })

  describe('pathToJestPackageJSON', () => {
    const defaultPathToJest = null
    const defaultSettings: any = {
      pathToJest: defaultPathToJest,
      rootPath: '',
    }

    beforeEach(() => {
      mockJoin.mockImplementation(require.requireActual('path').join)
      mockNormalize.mockImplementation(require.requireActual('path').normalize)
    })

    it('should return null when not found', () => {
      mockExistsSync.mockReturnValue(false)

      expect(pathToJestPackageJSON(defaultSettings)).toBe(null)
    })

    describe('pathToJest: <default>', () => {
      // tslint:disable no-shadowed-variable
      describe('rootPath: <default>', () => {
        it('should return package.json when Jest is installed as a dependency', () => {
          const expected = path.join('node_modules', 'jest', 'package.json')
          mockExistsSync.mockImplementation(path => path === expected)

          expect(pathToJestPackageJSON(defaultSettings)).toBe(expected)
        })

        it('should return package.json when React Scripts are installed as a dependency', () => {
          const expected = path.join('node_modules', 'react-scripts', 'node_modules', 'jest', 'package.json')
          mockExistsSync.mockImplementation(path => path === expected)

          expect(pathToJestPackageJSON(defaultSettings)).toBe(expected)
        })
      })

      describe('rootPath: <string>', () => {
        it('should return package.json when Jest is installed as a dependency', () => {
          const expected = path.join('..', '..', 'node_modules', 'jest', 'package.json')
          mockExistsSync.mockImplementation(path => path === expected)

          const workspace: any = {
            pathToJest: defaultPathToJest,
            rootPath: path.join('..', '..'),
          }
          expect(pathToJestPackageJSON(workspace)).toBe(expected)
        })

        it('should return package.json when Jest-cli is installed as a dependency', () => {
          const expected = path.join('..', '..', 'node_modules', 'jest-cli', 'package.json')
          mockExistsSync.mockImplementation(path => path === expected)

          const workspace: any = {
            rootPath: path.join('..', '..'),
            pathToJest: defaultPathToJest,
          }
          expect(pathToJestPackageJSON(workspace)).toBe(expected)
        })

        it('should return package.json when React Scripts are installed as a dependency', () => {
          const expected = path.join(
            '..',
            '..',
            'node_modules',
            'react-scripts',
            'node_modules',
            'jest',
            'package.json'
          )
          mockExistsSync.mockImplementation(path => path === expected)

          const workspace: any = {
            rootPath: path.join('..', '..'),
            pathToJest: '',
          }
          expect(pathToJestPackageJSON(workspace)).toBe(expected)
        })
      })
    })

    describe('pathToJest: npm test --', () => {
      it('will not find package.json', () => {
        const expected = null
        mockExistsSync.mockImplementation(path => path === expected)

        const workspace: any = {
          rootPath: '',
          pathToJest: 'npm test --',
        }
        expect(pathToJestPackageJSON(workspace)).toBe(null)
      })
    })

    describe(`pathToJest: ${path.join('"test scripts"', 'test')}`, () => {
      it('will not find package.json', () => {
        const expected = path.join('"test scripts"', 'test')
        mockExistsSync.mockImplementation(path => path === expected)

        const workspace: any = {
          rootPath: '',
          pathToJest: expected,
        }
        expect(pathToJestPackageJSON(workspace)).toBe(null)
      })
    })
  })

  describe('isCreateReactAppTestCommand', () => {
    it('should return true for CRA', () => {
      expect(isCreateReactAppTestCommand('react-scripts test --env=jsdom')).toBe(true)
    })

    it('should return false for other scripts', () => {
      expect(isCreateReactAppTestCommand('custom-script')).toBe(false)
    })
  })

  describe('pathToJest', () => {
    const defaultSettings: any = {
      pathToJest: null,
      rootPath: '',
    }

    beforeEach(() => {
      mockJoin.mockImplementation(require.requireActual('path').join)
      mockNormalize.mockImplementation(require.requireActual('path').normalize)
      mockExistsSync.mockImplementation(require.requireActual('path').existsSync)
    })

    it('returns "npm test --" when bootstrapped with create-react-app', () => {
      mockReadFileSync.mockReturnValueOnce(
        JSON.stringify({
          scripts: {
            test: 'react-scripts test',
          },
        })
      )

      expect(pathToJest(defaultSettings)).toBe('npm test --')
    })

    it('returns the normalized "pathToJest" setting when set by the user', () => {
      const expected = {}
      mockNormalize.mockReturnValueOnce(expected)

      const settings: any = {
        pathToJest: expected,
        rootPath: '',
      }

      expect(pathToJest(settings)).toBe(expected)
      expect(mockNormalize).toBeCalledWith(settings.pathToJest)
    })

    it('defaults to "node_modules/.bin/jest" when Jest is locally installed', () => {
      const expected = 'node_modules/.bin/jest.TEST'

      mockJoin.mockImplementation(require.requireActual('path').posix.join)
      mockNormalize.mockImplementation(arg => arg)
      mockExistsSync.mockImplementation(path => path === expected)

      expect(pathToJest(defaultSettings)).toBe(expected)
    })

    it('defaults to "jest" when Jest is not locally installed', () => {
      const expected = 'jest.TEST'

      mockJoin.mockImplementation(require.requireActual('path').posix.join)
      mockNormalize.mockImplementation(arg => arg)
      mockExistsSync.mockImplementation(_ => false)

      expect(pathToJest(defaultSettings)).toBe(expected)
    })
  })

  describe('cleanAnsi', () => {
    it('removes ANSI characters from string', () => {
      const ansiString =
        '\u001b[36m<body>\u001b[39m \u001b[36m<div>\u001b[39m \u001b[36m<div\u001b[39m \u001b[33mclass\u001b[39m=\u001b[32m"root"\u001b[39m \u001b[36m>\u001b[39m \u001b[0mLearn React\u001b[0m \u001b[36m</div>\u001b[39m \u001b[36m</div>\u001b[39m\u001b[36m</body>\u001b[39m'

      expect(cleanAnsi(ansiString)).toBe('<body> <div> <div class="root" > Learn React </div> </div></body>')
    })
  })
})<|MERGE_RESOLUTION|>--- conflicted
+++ resolved
@@ -18,11 +18,7 @@
   normalize: mockNormalize,
 }))
 
-<<<<<<< HEAD
-import { isCreateReactAppTestCommand, pathToJest, pathToJestPackageJSON, nodeBinExtension } from '../src/helpers'
-=======
-import { isCreateReactAppTestCommand, pathToJest, pathToJestPackageJSON, cleanAnsi } from '../src/helpers'
->>>>>>> 21caea1e
+import { isCreateReactAppTestCommand, pathToJest, pathToJestPackageJSON, nodeBinExtension, cleanAnsi } from '../src/helpers'
 import * as path from 'path'
 
 // Manually (forcefully) set the executable's file extension to test its addition independendly of the operating system.
