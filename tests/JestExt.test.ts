--- conflicted
+++ resolved
@@ -1,405 +1,400 @@
-jest.unmock('events')
-jest.unmock('../src/JestExt')
-jest.unmock('../src/messaging')
-
-jest.mock('../src/DebugCodeLens', () => ({
-  DebugCodeLensProvider: class MockCodeLensProvider {},
-}))
-jest.mock('os')
-
-import { JestExt } from '../src/JestExt'
-import { ProjectWorkspace, Settings } from 'jest-editor-support'
-import { platform } from 'os'
-import { window, workspace, debug } from 'vscode'
-import { hasDocument, isOpenInMultipleEditors } from '../src/editor'
-import { failingAssertionStyle } from '../src/decorations'
-
-describe('JestExt', () => {
-  const mockSettings = (Settings as any) as jest.Mock<any>
-  const mockSettingsObject = {
-    getConfig: callback => callback(),
-    jestVersionMajor: 22,
-  }
-  const getConfiguration = workspace.getConfiguration as jest.Mock<any>
-  let projectWorkspace: ProjectWorkspace
-  const channelStub = { appendLine: () => {} } as any
-  const mockShowErrorMessage = window.showErrorMessage as jest.Mock<any>
-  const mockShowWarningMessage = window.showWarningMessage as jest.Mock<any>
-  const extensionSettings = { debugCodeLens: {} } as any
-
-  beforeEach(() => {
-    jest.resetAllMocks()
-
-    projectWorkspace = new ProjectWorkspace(null, null, null, null)
-    getConfiguration.mockReturnValue({})
-  })
-
-  it('should show error message if jest version i < 18', () => {
-    mockSettings.mockImplementationOnce(() => ({
-      ...mockSettingsObject,
-      jestVersionMajor: 17,
-    }))
-    new JestExt(null, projectWorkspace, channelStub, extensionSettings)
-
-    // should have 1 warning message for bad version
-    expect(mockShowWarningMessage.mock.calls.length).toBe(1)
-    // should have 1 error for invalid settings
-    expect(mockShowErrorMessage.mock.calls.length).toBe(1)
-  })
-
-<<<<<<< HEAD
-  it('should not show error message if jest version is 20', () => {
-    mockSettings.mockImplementation(() => ({
-      getConfig: callback => callback(),
-      jestVersionMajor: 20,
-    }))
-=======
-  it.skip('should not show error message if jest version is 20', () => {
-    mockSettings.mockImplementationOnce(() => mockSettingsObject)
->>>>>>> e3997408
-    new JestExt(null, projectWorkspace, channelStub, extensionSettings)
-    // should have 0 warning message for version
-    expect(mockShowWarningMessage.mock.calls.length).toBe(0)
-    // should have 1 error for invalid settings
-    expect(mockShowErrorMessage.mock.calls.length).toBe(1)
-  })
-  it('should not show error if settings is valid', () => {
-    mockSettings.mockImplementation(() => ({
-      getConfig: callback => callback(),
-      jestVersionMajor: 22,
-      settings: { testMatch: 'something' },
-    }))
-    new JestExt(null, projectWorkspace, channelStub, extensionSettings)
-    expect(mockShowWarningMessage.mock.calls.length).toBe(0)
-    expect(mockShowErrorMessage.mock.calls.length).toBe(0)
-  })
-
-  it('should show warning if version is null (getConfig failed)', () => {
-    mockSettings.mockImplementation(() => ({
-      getConfig: callback => callback(),
-      jestVersionMajor: null,
-      settings: { testMatch: 'something' },
-    }))
-    new JestExt(null, projectWorkspace, channelStub, extensionSettings)
-
-    expect(mockShowWarningMessage.mock.calls.length).toBe(1)
-    expect(mockShowErrorMessage.mock.calls.length).toBe(0)
-  })
-
-  it('should create `Settings` with `shell` set on Windows', () => {
-    mockSettings.mockImplementationOnce((_, options) => {
-      expect(options.shell).toBe(true)
-      return mockSettingsObject
-    })
-    ;((platform as any) as jest.Mock<any>).mockReturnValueOnce('win32')
-    new JestExt(null, projectWorkspace, channelStub, extensionSettings)
-  })
-
-  describe('resetInlineErrorDecorators()', () => {
-    let sut: JestExt
-    const editor: any = {
-      document: { fileName: 'file.js' },
-      setDecorations: jest.fn(),
-    }
-    const decorationType: any = { dispose: jest.fn() }
-
-    beforeEach(() => {
-      sut = new JestExt(null, projectWorkspace, channelStub, extensionSettings)
-
-      sut.canUpdateDecorators = jest.fn().mockReturnValueOnce(true)
-      sut.debugCodeLensProvider.didChange = jest.fn()
-      ;(failingAssertionStyle as jest.Mock<{}>).mockReturnValue({})
-      ;(sut.testResultProvider.getSortedResults as jest.Mock<{}>).mockReturnValueOnce({
-        success: [],
-        fail: [],
-        skip: [],
-        unknown: [],
-      })
-    })
-
-    it('should initialize the cached decoration types as an empty array', () => {
-      expect(sut.failingAssertionDecorators[editor.document.fileName]).toBeUndefined()
-      sut.triggerUpdateDecorations(editor)
-
-      expect(sut.failingAssertionDecorators[editor.document.fileName]).toEqual([])
-      expect(isOpenInMultipleEditors).not.toBeCalled()
-    })
-
-    it('should not clear the cached decorations types when the document is open more than once', () => {
-      ;(isOpenInMultipleEditors as jest.Mock<{}>).mockReturnValueOnce(true)
-
-      sut.failingAssertionDecorators[editor.document.fileName] = {
-        forEach: jest.fn(),
-      } as any
-      sut.triggerUpdateDecorations(editor)
-
-      expect(sut.failingAssertionDecorators[editor.document.fileName].forEach).not.toBeCalled()
-    })
-
-    it('should dispose of each cached decoration type', () => {
-      sut.failingAssertionDecorators[editor.document.fileName] = [decorationType]
-      sut.triggerUpdateDecorations(editor)
-
-      expect(decorationType.dispose).toBeCalled()
-    })
-
-    it('should reset the cached decoration types', () => {
-      sut.failingAssertionDecorators[editor.document.fileName] = [decorationType]
-      sut.triggerUpdateDecorations(editor)
-
-      expect(sut.failingAssertionDecorators[editor.document.fileName]).toEqual([])
-    })
-  })
-
-  describe('generateInlineErrorDecorator()', () => {
-    it('should add the decoration type to the cache', () => {
-      const settings: any = {
-        debugCodeLens: {},
-        enableInlineErrorMessages: true,
-      }
-      const sut = new JestExt(null, projectWorkspace, channelStub, settings)
-      const editor: any = {
-        document: { fileName: 'file.js' },
-        setDecorations: jest.fn(),
-      }
-      const expected = {}
-      ;(failingAssertionStyle as jest.Mock<{}>).mockReturnValueOnce(expected)
-      sut.canUpdateDecorators = jest.fn().mockReturnValueOnce(true)
-      sut.testResultProvider.getSortedResults = jest.fn().mockReturnValueOnce({
-        success: [],
-        fail: [
-          {
-            start: {},
-          },
-        ],
-        skip: [],
-        unknown: [],
-      })
-      sut.debugCodeLensProvider.didChange = jest.fn()
-      sut.triggerUpdateDecorations(editor)
-
-      expect(sut.failingAssertionDecorators[editor.document.fileName]).toEqual([expected])
-    })
-  })
-
-  describe('runTest()', () => {
-    const fileName = 'fileName'
-    const testNamePattern = 'testNamePattern'
-
-    it('should run the supplied test', async () => {
-      const startDebugging = debug.startDebugging as jest.Mock<Function>
-
-      startDebugging.mockImplementation(async (_folder: any, nameOrConfig: any) => {
-        // trigger fallback to default configuration
-        if (typeof nameOrConfig === 'string') {
-          throw null
-        }
-      })
-
-      const sut = new JestExt(null, projectWorkspace, channelStub, extensionSettings)
-      ;(sut.debugConfigurationProvider.provideDebugConfigurations as jest.Mock<Function>).mockReturnValue([
-        { type: 'dummyconfig' },
-      ])
-
-      await sut.runTest(fileName, testNamePattern)
-
-      expect(debug.startDebugging).toHaveBeenCalled()
-
-      const configuration = startDebugging.mock.calls[startDebugging.mock.calls.length - 1][1]
-      expect(configuration).toBeDefined()
-      expect(configuration.type).toBe('dummyconfig')
-
-      expect(sut.debugConfigurationProvider.prepareTestRun).toBeCalledWith(fileName, testNamePattern)
-    })
-  })
-
-  describe('onDidCloseTextDocument()', () => {
-    const projectWorkspace = new ProjectWorkspace(null, null, null, null)
-    const sut = new JestExt(null, projectWorkspace, channelStub, extensionSettings)
-    const document = {} as any
-    sut.removeCachedTestResults = jest.fn()
-    sut.removeCachedDecorationTypes = jest.fn()
-
-    it('should remove the cached test results', () => {
-      sut.onDidCloseTextDocument(document)
-      expect(sut.removeCachedTestResults).toBeCalledWith(document)
-    })
-
-    it('should remove the cached decorations', () => {
-      sut.onDidCloseTextDocument(document)
-      expect(sut.removeCachedDecorationTypes)
-    })
-  })
-
-  describe('removeCachedTestResults()', () => {
-    const projectWorkspace = new ProjectWorkspace(null, null, null, null)
-    const sut = new JestExt(null, projectWorkspace, channelStub, extensionSettings)
-    sut.testResultProvider.removeCachedResults = jest.fn()
-
-    it('should do nothing when the document is falsy', () => {
-      sut.removeCachedTestResults(null)
-      expect(sut.testResultProvider.removeCachedResults).not.toBeCalled()
-    })
-
-    it('should do nothing when the document is untitled', () => {
-      const document: any = { isUntitled: true } as any
-      sut.removeCachedTestResults(document)
-
-      expect(sut.testResultProvider.removeCachedResults).not.toBeCalled()
-    })
-
-    it('should reset the test result cache for the document', () => {
-      const expected = 'file.js'
-      sut.removeCachedTestResults({ fileName: expected } as any)
-
-      expect(sut.testResultProvider.removeCachedResults).toBeCalledWith(expected)
-    })
-  })
-
-  describe('removeCachedAnnotations()', () => {
-    const projectWorkspace = new ProjectWorkspace(null, null, null, null)
-    const sut = new JestExt(null, projectWorkspace, channelStub, extensionSettings)
-
-    beforeEach(() => {
-      sut.failingAssertionDecorators = {
-        'file.js': [],
-      }
-    })
-
-    it('should do nothing when the document is falsy', () => {
-      sut.onDidCloseTextDocument(null)
-
-      expect(sut.failingAssertionDecorators['file.js']).toBeDefined()
-    })
-
-    it('should remove the annotations for the document', () => {
-      const document: any = { fileName: 'file.js' } as any
-      sut.onDidCloseTextDocument(document)
-
-      expect(sut.failingAssertionDecorators['file.js']).toBeUndefined()
-    })
-  })
-
-  describe('onDidChangeActiveTextEditor()', () => {
-    let sut
-    const editor: any = {}
-    const projectWorkspace = new ProjectWorkspace(null, null, null, null)
-    sut = new JestExt(null, projectWorkspace, channelStub, extensionSettings)
-    sut.triggerUpdateDecorations = jest.fn()
-
-    beforeEach(() => {
-      ;(sut.triggerUpdateDecorations as jest.Mock<{}>).mockReset()
-    })
-
-    it('should do nothing if the editor does not have a document', () => {
-      ;(hasDocument as jest.Mock<{}>).mockReturnValueOnce(false)
-      sut.onDidChangeActiveTextEditor(editor)
-
-      expect(sut.triggerUpdateDecorations).not.toBeCalled()
-    })
-
-    it('should update the annotations when the editor has a document', () => {
-      ;(hasDocument as jest.Mock<{}>).mockReturnValueOnce(true)
-      sut.onDidChangeActiveTextEditor(editor)
-
-      expect(sut.triggerUpdateDecorations).toBeCalledWith(editor)
-    })
-  })
-
-  describe('onDidChangeTextDocument()', () => {
-    let sut
-    const event: any = {
-      document: {
-        isDirty: false,
-        uri: { scheme: 'file' },
-      },
-      contentChanges: [],
-    }
-
-    beforeEach(() => {
-      const projectWorkspace = new ProjectWorkspace(null, null, null, null)
-      sut = new JestExt(null, projectWorkspace, channelStub, extensionSettings)
-    })
-
-    function expectItTakesNoAction(event) {
-      sut.removeCachedTestResults = jest.fn()
-      sut.triggerUpdateDecorations = jest.fn()
-      sut.onDidChangeTextDocument(event)
-
-      expect(sut.removeCachedTestResults).not.toBeCalledWith(event.document)
-      expect(sut.triggerUpdateDecorations).not.toBeCalled()
-    }
-
-    it('should do nothing if the document has unsaved changes', () => {
-      const event: any = {
-        document: {
-          isDirty: true,
-          uri: { scheme: 'file' },
-        },
-        contentChanges: [],
-      }
-      expectItTakesNoAction(event)
-    })
-
-    it('should do nothing if the document URI scheme is "git"', () => {
-      const event: any = {
-        document: {
-          isDirty: false,
-          uri: {
-            scheme: 'git',
-          },
-        },
-        contentChanges: [],
-      }
-      expectItTakesNoAction(event)
-    })
-
-    it('should do nothing if the document is clean but there are changes', () => {
-      const event = {
-        document: {
-          isDirty: false,
-          uri: { scheme: 'file' },
-        },
-        contentChanges: { length: 1 },
-      }
-      expectItTakesNoAction(event)
-    })
-
-    it('should remove the cached test results if the document is clean', () => {
-      sut.removeCachedTestResults = jest.fn()
-      window.visibleTextEditors = []
-      sut.onDidChangeTextDocument(event)
-
-      expect(sut.removeCachedTestResults).toBeCalledWith(event.document)
-    })
-
-    it('should update the decorations', () => {
-      const editor: any = { document: event.document }
-      sut.triggerUpdateDecorations = jest.fn()
-      window.visibleTextEditors = [editor]
-      sut.onDidChangeTextDocument(event)
-
-      expect(sut.triggerUpdateDecorations).toBeCalledWith(editor)
-    })
-  })
-
-  describe('toggleCoverageOverlay()', () => {
-    it('should toggle the coverage overlay visibility', () => {
-      const sut = new JestExt(null, projectWorkspace, channelStub, extensionSettings)
-      sut.toggleCoverageOverlay()
-
-      expect(sut.coverageOverlay.toggleVisibility).toBeCalled()
-    })
-  })
-
-  describe('triggerUpdateDecorations()', () => {
-    it('should update the coverage overlay in visible editors', () => {
-      const editor: any = {}
-
-      const sut = new JestExt(null, projectWorkspace, channelStub, extensionSettings)
-      sut.triggerUpdateDecorations(editor)
-
-      expect(sut.coverageOverlay.updateVisibleEditors).toBeCalled()
-    })
-  })
-})
+jest.unmock('events')
+jest.unmock('../src/JestExt')
+jest.unmock('../src/messaging')
+
+jest.mock('../src/DebugCodeLens', () => ({
+  DebugCodeLensProvider: class MockCodeLensProvider {},
+}))
+jest.mock('os')
+
+import { JestExt } from '../src/JestExt'
+import { ProjectWorkspace, Settings } from 'jest-editor-support'
+import { platform } from 'os'
+import { window, workspace, debug } from 'vscode'
+import { hasDocument, isOpenInMultipleEditors } from '../src/editor'
+import { failingAssertionStyle } from '../src/decorations'
+
+describe('JestExt', () => {
+  const mockSettings = (Settings as any) as jest.Mock<any>
+  const mockSettingsObject = {
+    getConfig: callback => callback(),
+    jestVersionMajor: 22,
+  }
+  const getConfiguration = workspace.getConfiguration as jest.Mock<any>
+  let projectWorkspace: ProjectWorkspace
+  const channelStub = { appendLine: () => {} } as any
+  const mockShowErrorMessage = window.showErrorMessage as jest.Mock<any>
+  const mockShowWarningMessage = window.showWarningMessage as jest.Mock<any>
+  const extensionSettings = { debugCodeLens: {} } as any
+
+  beforeEach(() => {
+    jest.resetAllMocks()
+
+    projectWorkspace = new ProjectWorkspace(null, null, null, null)
+    getConfiguration.mockReturnValue({})
+  })
+
+  it('should show error message if jest version i < 18', () => {
+    mockSettings.mockImplementationOnce(() => ({
+      ...mockSettingsObject,
+      jestVersionMajor: 17,
+    }))
+    new JestExt(null, projectWorkspace, channelStub, extensionSettings)
+
+    // should have 1 warning message for bad version
+    expect(mockShowWarningMessage.mock.calls.length).toBe(1)
+    // should have 1 error for invalid settings
+    expect(mockShowErrorMessage.mock.calls.length).toBe(1)
+  })
+
+  it('should not show error message if jest version is 20', () => {
+    mockSettings.mockImplementation(() => ({
+      getConfig: callback => callback(),
+      jestVersionMajor: 20,
+    }))
+    new JestExt(null, projectWorkspace, channelStub, extensionSettings)
+    // should have 0 warning message for version
+    expect(mockShowWarningMessage.mock.calls.length).toBe(0)
+    // should have 1 error for invalid settings
+    expect(mockShowErrorMessage.mock.calls.length).toBe(1)
+  })
+  it('should not show error if settings is valid', () => {
+    mockSettings.mockImplementation(() => ({
+      getConfig: callback => callback(),
+      jestVersionMajor: 22,
+      settings: { testMatch: 'something' },
+    }))
+    new JestExt(null, projectWorkspace, channelStub, extensionSettings)
+    expect(mockShowWarningMessage.mock.calls.length).toBe(0)
+    expect(mockShowErrorMessage.mock.calls.length).toBe(0)
+  })
+
+  it('should show warning if version is null (getConfig failed)', () => {
+    mockSettings.mockImplementation(() => ({
+      getConfig: callback => callback(),
+      jestVersionMajor: null,
+      settings: { testMatch: 'something' },
+    }))
+    new JestExt(null, projectWorkspace, channelStub, extensionSettings)
+
+    expect(mockShowWarningMessage.mock.calls.length).toBe(1)
+    expect(mockShowErrorMessage.mock.calls.length).toBe(0)
+  })
+
+  it('should create `Settings` with `shell` set on Windows', () => {
+    mockSettings.mockImplementationOnce((_, options) => {
+      expect(options.shell).toBe(true)
+      return mockSettingsObject
+    })
+    ;((platform as any) as jest.Mock<any>).mockReturnValueOnce('win32')
+    new JestExt(null, projectWorkspace, channelStub, extensionSettings)
+  })
+
+  describe('resetInlineErrorDecorators()', () => {
+    let sut: JestExt
+    const editor: any = {
+      document: { fileName: 'file.js' },
+      setDecorations: jest.fn(),
+    }
+    const decorationType: any = { dispose: jest.fn() }
+
+    beforeEach(() => {
+      sut = new JestExt(null, projectWorkspace, channelStub, extensionSettings)
+
+      sut.canUpdateDecorators = jest.fn().mockReturnValueOnce(true)
+      sut.debugCodeLensProvider.didChange = jest.fn()
+      ;(failingAssertionStyle as jest.Mock<{}>).mockReturnValue({})
+      ;(sut.testResultProvider.getSortedResults as jest.Mock<{}>).mockReturnValueOnce({
+        success: [],
+        fail: [],
+        skip: [],
+        unknown: [],
+      })
+    })
+
+    it('should initialize the cached decoration types as an empty array', () => {
+      expect(sut.failingAssertionDecorators[editor.document.fileName]).toBeUndefined()
+      sut.triggerUpdateDecorations(editor)
+
+      expect(sut.failingAssertionDecorators[editor.document.fileName]).toEqual([])
+      expect(isOpenInMultipleEditors).not.toBeCalled()
+    })
+
+    it('should not clear the cached decorations types when the document is open more than once', () => {
+      ;(isOpenInMultipleEditors as jest.Mock<{}>).mockReturnValueOnce(true)
+
+      sut.failingAssertionDecorators[editor.document.fileName] = {
+        forEach: jest.fn(),
+      } as any
+      sut.triggerUpdateDecorations(editor)
+
+      expect(sut.failingAssertionDecorators[editor.document.fileName].forEach).not.toBeCalled()
+    })
+
+    it('should dispose of each cached decoration type', () => {
+      sut.failingAssertionDecorators[editor.document.fileName] = [decorationType]
+      sut.triggerUpdateDecorations(editor)
+
+      expect(decorationType.dispose).toBeCalled()
+    })
+
+    it('should reset the cached decoration types', () => {
+      sut.failingAssertionDecorators[editor.document.fileName] = [decorationType]
+      sut.triggerUpdateDecorations(editor)
+
+      expect(sut.failingAssertionDecorators[editor.document.fileName]).toEqual([])
+    })
+  })
+
+  describe('generateInlineErrorDecorator()', () => {
+    it('should add the decoration type to the cache', () => {
+      const settings: any = {
+        debugCodeLens: {},
+        enableInlineErrorMessages: true,
+      }
+      const sut = new JestExt(null, projectWorkspace, channelStub, settings)
+      const editor: any = {
+        document: { fileName: 'file.js' },
+        setDecorations: jest.fn(),
+      }
+      const expected = {}
+      ;(failingAssertionStyle as jest.Mock<{}>).mockReturnValueOnce(expected)
+      sut.canUpdateDecorators = jest.fn().mockReturnValueOnce(true)
+      sut.testResultProvider.getSortedResults = jest.fn().mockReturnValueOnce({
+        success: [],
+        fail: [
+          {
+            start: {},
+          },
+        ],
+        skip: [],
+        unknown: [],
+      })
+      sut.debugCodeLensProvider.didChange = jest.fn()
+      sut.triggerUpdateDecorations(editor)
+
+      expect(sut.failingAssertionDecorators[editor.document.fileName]).toEqual([expected])
+    })
+  })
+
+  describe('runTest()', () => {
+    const fileName = 'fileName'
+    const testNamePattern = 'testNamePattern'
+
+    it('should run the supplied test', async () => {
+      const startDebugging = debug.startDebugging as jest.Mock<Function>
+
+      startDebugging.mockImplementation(async (_folder: any, nameOrConfig: any) => {
+        // trigger fallback to default configuration
+        if (typeof nameOrConfig === 'string') {
+          throw null
+        }
+      })
+
+      const sut = new JestExt(null, projectWorkspace, channelStub, extensionSettings)
+      ;(sut.debugConfigurationProvider.provideDebugConfigurations as jest.Mock<Function>).mockReturnValue([
+        { type: 'dummyconfig' },
+      ])
+
+      await sut.runTest(fileName, testNamePattern)
+
+      expect(debug.startDebugging).toHaveBeenCalled()
+
+      const configuration = startDebugging.mock.calls[startDebugging.mock.calls.length - 1][1]
+      expect(configuration).toBeDefined()
+      expect(configuration.type).toBe('dummyconfig')
+
+      expect(sut.debugConfigurationProvider.prepareTestRun).toBeCalledWith(fileName, testNamePattern)
+    })
+  })
+
+  describe('onDidCloseTextDocument()', () => {
+    const projectWorkspace = new ProjectWorkspace(null, null, null, null)
+    const sut = new JestExt(null, projectWorkspace, channelStub, extensionSettings)
+    const document = {} as any
+    sut.removeCachedTestResults = jest.fn()
+    sut.removeCachedDecorationTypes = jest.fn()
+
+    it('should remove the cached test results', () => {
+      sut.onDidCloseTextDocument(document)
+      expect(sut.removeCachedTestResults).toBeCalledWith(document)
+    })
+
+    it('should remove the cached decorations', () => {
+      sut.onDidCloseTextDocument(document)
+      expect(sut.removeCachedDecorationTypes)
+    })
+  })
+
+  describe('removeCachedTestResults()', () => {
+    const projectWorkspace = new ProjectWorkspace(null, null, null, null)
+    const sut = new JestExt(null, projectWorkspace, channelStub, extensionSettings)
+    sut.testResultProvider.removeCachedResults = jest.fn()
+
+    it('should do nothing when the document is falsy', () => {
+      sut.removeCachedTestResults(null)
+      expect(sut.testResultProvider.removeCachedResults).not.toBeCalled()
+    })
+
+    it('should do nothing when the document is untitled', () => {
+      const document: any = { isUntitled: true } as any
+      sut.removeCachedTestResults(document)
+
+      expect(sut.testResultProvider.removeCachedResults).not.toBeCalled()
+    })
+
+    it('should reset the test result cache for the document', () => {
+      const expected = 'file.js'
+      sut.removeCachedTestResults({ fileName: expected } as any)
+
+      expect(sut.testResultProvider.removeCachedResults).toBeCalledWith(expected)
+    })
+  })
+
+  describe('removeCachedAnnotations()', () => {
+    const projectWorkspace = new ProjectWorkspace(null, null, null, null)
+    const sut = new JestExt(null, projectWorkspace, channelStub, extensionSettings)
+
+    beforeEach(() => {
+      sut.failingAssertionDecorators = {
+        'file.js': [],
+      }
+    })
+
+    it('should do nothing when the document is falsy', () => {
+      sut.onDidCloseTextDocument(null)
+
+      expect(sut.failingAssertionDecorators['file.js']).toBeDefined()
+    })
+
+    it('should remove the annotations for the document', () => {
+      const document: any = { fileName: 'file.js' } as any
+      sut.onDidCloseTextDocument(document)
+
+      expect(sut.failingAssertionDecorators['file.js']).toBeUndefined()
+    })
+  })
+
+  describe('onDidChangeActiveTextEditor()', () => {
+    let sut
+    const editor: any = {}
+    const projectWorkspace = new ProjectWorkspace(null, null, null, null)
+    sut = new JestExt(null, projectWorkspace, channelStub, extensionSettings)
+    sut.triggerUpdateDecorations = jest.fn()
+
+    beforeEach(() => {
+      ;(sut.triggerUpdateDecorations as jest.Mock<{}>).mockReset()
+    })
+
+    it('should do nothing if the editor does not have a document', () => {
+      ;(hasDocument as jest.Mock<{}>).mockReturnValueOnce(false)
+      sut.onDidChangeActiveTextEditor(editor)
+
+      expect(sut.triggerUpdateDecorations).not.toBeCalled()
+    })
+
+    it('should update the annotations when the editor has a document', () => {
+      ;(hasDocument as jest.Mock<{}>).mockReturnValueOnce(true)
+      sut.onDidChangeActiveTextEditor(editor)
+
+      expect(sut.triggerUpdateDecorations).toBeCalledWith(editor)
+    })
+  })
+
+  describe('onDidChangeTextDocument()', () => {
+    let sut
+    const event: any = {
+      document: {
+        isDirty: false,
+        uri: { scheme: 'file' },
+      },
+      contentChanges: [],
+    }
+
+    beforeEach(() => {
+      const projectWorkspace = new ProjectWorkspace(null, null, null, null)
+      sut = new JestExt(null, projectWorkspace, channelStub, extensionSettings)
+    })
+
+    function expectItTakesNoAction(event) {
+      sut.removeCachedTestResults = jest.fn()
+      sut.triggerUpdateDecorations = jest.fn()
+      sut.onDidChangeTextDocument(event)
+
+      expect(sut.removeCachedTestResults).not.toBeCalledWith(event.document)
+      expect(sut.triggerUpdateDecorations).not.toBeCalled()
+    }
+
+    it('should do nothing if the document has unsaved changes', () => {
+      const event: any = {
+        document: {
+          isDirty: true,
+          uri: { scheme: 'file' },
+        },
+        contentChanges: [],
+      }
+      expectItTakesNoAction(event)
+    })
+
+    it('should do nothing if the document URI scheme is "git"', () => {
+      const event: any = {
+        document: {
+          isDirty: false,
+          uri: {
+            scheme: 'git',
+          },
+        },
+        contentChanges: [],
+      }
+      expectItTakesNoAction(event)
+    })
+
+    it('should do nothing if the document is clean but there are changes', () => {
+      const event = {
+        document: {
+          isDirty: false,
+          uri: { scheme: 'file' },
+        },
+        contentChanges: { length: 1 },
+      }
+      expectItTakesNoAction(event)
+    })
+
+    it('should remove the cached test results if the document is clean', () => {
+      sut.removeCachedTestResults = jest.fn()
+      window.visibleTextEditors = []
+      sut.onDidChangeTextDocument(event)
+
+      expect(sut.removeCachedTestResults).toBeCalledWith(event.document)
+    })
+
+    it('should update the decorations', () => {
+      const editor: any = { document: event.document }
+      sut.triggerUpdateDecorations = jest.fn()
+      window.visibleTextEditors = [editor]
+      sut.onDidChangeTextDocument(event)
+
+      expect(sut.triggerUpdateDecorations).toBeCalledWith(editor)
+    })
+  })
+
+  describe('toggleCoverageOverlay()', () => {
+    it('should toggle the coverage overlay visibility', () => {
+      const sut = new JestExt(null, projectWorkspace, channelStub, extensionSettings)
+      sut.toggleCoverageOverlay()
+
+      expect(sut.coverageOverlay.toggleVisibility).toBeCalled()
+    })
+  })
+
+  describe('triggerUpdateDecorations()', () => {
+    it('should update the coverage overlay in visible editors', () => {
+      const editor: any = {}
+
+      const sut = new JestExt(null, projectWorkspace, channelStub, extensionSettings)
+      sut.triggerUpdateDecorations(editor)
+
+      expect(sut.coverageOverlay.updateVisibleEditors).toBeCalled()
+    })
+  })
+})